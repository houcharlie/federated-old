# Copyright 2019, Google LLC.
#
# Licensed under the Apache License, Version 2.0 (the "License");
# you may not use this file except in compliance with the License.
# You may obtain a copy of the License at
#
#      http://www.apache.org/licenses/LICENSE-2.0
#
# Unless required by applicable law or agreed to in writing, software
# distributed under the License is distributed on an "AS IS" BASIS,
# WITHOUT WARRANTIES OR CONDITIONS OF ANY KIND, either express or implied.
# See the License for the specific language governing permissions and
# limitations under the License.
"""TensorFlow training code for Federated GANs.

This code is intended to only use vanilla TensorFlow (no TFF dependency); it is
wired together into a federated computation in gan_training_tff_fns.py. The one
exception is some handling for conversion from Struct, which should go
away when b/130724878 is fixed.
"""

import collections

import attr
import tensorflow as tf
import tensorflow_federated as tff
from gans import gan_losses
from utils import tensor_utils


def assert_no_anon_tuples(x):
  """Checks that a nested structure has no Structs at the leaves."""

  def check_anon(t):
    if 'Struct' in str(type(t)):
      raise ValueError('Found Struct:\n', t)
    return None

  tf.nest.map_structure(check_anon, x)
  return x


# Set cmp=False to get a default hash function for tf.function.
@attr.s(eq=False, frozen=True)
class FromServer(object):
  """Container for data that is broadcast from the server to clients.

  Attributes:
    generator_weights: Weights for the generator model, in the order of
      `tf.keras.Model.weights`.
    discriminator_weights: Weights for the discriminator model, in the order of
      `tf.keras.Model.weights`.
  """
  generator_weights = attr.ib()
  discriminator_weights = attr.ib()
  meta_gen = attr.ib()
  meta_disc = attr.ib()


# Set cmp=False to get a default hash function for tf.function.
@attr.s(eq=False, frozen=False)
class ServerState(object):
  """Container for all server state that must pass from round to round.

  Attributes:
    generator_weights: Weights for the generator model, in the order of
      `tf.keras.Model.weights`.
    discriminator_weights: Weights for the discriminator model, in the order of
      `tf.keras.Model.weights`.
    counters: Aggregated training counters.
    aggregation_state: State of the aggregation process. This aggregation
      process could be used to handle Differential Privacy aggregation, or could
      be set to a simple stateless mean for a non-Differentially Private
      approach.
  """
  generator_weights = attr.ib()
  discriminator_weights = attr.ib()
  meta_gen = attr.ib()
  meta_disc = attr.ib()
  counters = attr.ib()
  aggregation_state = attr.ib(default=())


# Set cmp=False to get a default hash function for tf.function.
@attr.s(eq=False, frozen=True)
class ClientOutput(object):
  """Container for data that is sent from clients back to the server..

  Attributes:
    discriminator_weights_delta: Update for the discriminator model, in the
      order of tf.keras.Model.weights`.
    update_weight: Weight to be associated with the update.
    counters: Metrics that are summed across clients.
  """
  discriminator_weights_delta = attr.ib()
  generator_weights_delta = attr.ib()
  update_weight = attr.ib()
  counters = attr.ib()


def _weights(model):
  """Returns tensors of model weights, in the order of the variables."""
  return [v.read_value() for v in model.weights]

@tf.function
def client_computation(
    # Tensor/Dataset arguments that will be supplied by TFF:
    gen_inputs_ds: tf.data.Dataset,
    real_data_ds: tf.data.Dataset,
    from_server: FromServer,
    # Python arguments bound to be bound at TFF computation construction time:
    generator: tf.keras.Model,
    discriminator: tf.keras.Model,
    disc_optimizer: tf.keras.optimizers.Optimizer,
    gen_optimizer: tf.keras.optimizers.Optimizer,
    control_input_gen: tf.keras.Model.weights,
    control_input_disc: tf.keras.Model.weights,
    tau: float) -> ClientOutput:
  """The computation to run on the client, training the discriminator.

  Args:
    gen_inputs_ds: A `tf.data.Dataset` of generator_inputs.
    real_data_ds: A `tf.data.Dataset` of data from the real distribution.
    from_server: A `FromServer` object, including the current model weights.
    generator:  The generator.
    discriminator: The discriminator.
    train_discriminator_fn: A function which takes the two networks, generator
      input, and real data and trains the discriminator.

  Returns:
    A `ClientOutput` object.
  """
  tf.nest.map_structure(lambda a, b: a.assign(b), generator.weights,
                        from_server.generator_weights)
  tf.nest.map_structure(lambda a, b: a.assign(b), discriminator.weights,
                        from_server.discriminator_weights)
  meta_gen = from_server.meta_gen
  meta_disc = from_server.meta_disc
  num_examples = tf.constant(0)
  gen_inputs_and_real_data = tf.data.Dataset.zip((gen_inputs_ds, real_data_ds))
  loss_fns = gan_losses.WassersteinGanLossFns()
  for gen_inputs, real_data in gen_inputs_and_real_data:
    # It's possible that real_data and gen_inputs have different batch sizes.
    # For calculating the discriminator loss, it's desirable to have equal-sized
    # contributions from both the real and fake data. Also, it's necessary if
    # using the Wasserstein gradient penalty (where a difference is taken b/w
    # the real and fake data). So here we reduce to the min batch size. This
    # also ensures num_examples properly reflects the amount of data trained on.
    min_batch_size = tf.minimum(tf.shape(real_data)[0], tf.shape(gen_inputs)[0])
    real_data = real_data[0:min_batch_size]
    gen_inputs = gen_inputs[0:min_batch_size]
    with tf.GradientTape() as tape_gen:
      gen_loss = loss_fns.generator_loss(generator, discriminator, gen_inputs)
      for i in range(len(generator.weights)):
        gen_loss += tau*tf.nn.l2_loss(generator.weights[i] - meta_gen[i])
    with tf.GradientTape() as tape_disc:
      disc_loss = loss_fns.discriminator_loss(generator, discriminator, gen_inputs, 
                                            real_data)     
      for i in range(len(discriminator.weights)):
        disc_loss += tau*tf.nn.l2_loss(discriminator.weights[i] - meta_disc[i])     
    # apply the gradient                        
    disc_grads = tape_disc.gradient(disc_loss, discriminator.weights)
    disc_grads_and_vars = zip(disc_grads, discriminator.weights)
    gen_grads = tape_gen.gradient(gen_loss, generator.weights)
    gen_grads_and_vars = zip(gen_grads, generator.weights)
    disc_optimizer.apply_gradients(disc_grads_and_vars)
    gen_optimizer.apply_gradients(gen_grads_and_vars)

    # apply the adjustment
    disc_adj_gv = tf.nest.map_structure(lambda x,v: (-1.0*x,v), control_input_disc, 
                                        discriminator.weights)
    gen_adj_gv = tf.nest.map_structure(lambda x,v: (-1.0*x,v), control_input_gen,
                                        generator.weights)

    disc_optimizer.apply_gradients(disc_adj_gv)
    gen_optimizer.apply_gradients(gen_adj_gv)
    num_examples += min_batch_size

  disc_delta = tf.nest.map_structure(tf.subtract, discriminator.weights,
                                        from_server.discriminator_weights)
  gen_delta = tf.nest.map_structure(tf.subtract, generator.weights,
                                        from_server.generator_weights)
  disc_delta, disc_has_non_finite_delta = (
      tensor_utils.zero_all_if_any_non_finite(disc_delta))
  gen_delta, gen_has_non_finite_delta = (
      tensor_utils.zero_all_if_any_non_finite(gen_delta))   
  update_weight = tf.cast(num_examples, tf.float32)
  # Zero out the weight if there are any non-finite values.
  # TODO(b/122071074): federated_mean might not do the right thing if
  # all clients have zero weight.
  update_weight_disc = tf.cond(
      tf.equal(disc_has_non_finite_delta, 0), lambda: update_weight,
      lambda: tf.constant(0.0))
  update_weight_gen = tf.cond(
      tf.equal(gen_has_non_finite_delta, 0), lambda: update_weight,
      lambda: tf.constant(0.0))   
  update_weight = tf.math.minimum(update_weight_disc, update_weight_gen) 
  return ClientOutput(
      discriminator_weights_delta=disc_delta,
      generator_weights_delta=gen_delta,
      update_weight=update_weight,
      counters=collections.OrderedDict(
          num_discriminator_train_examples=num_examples))

@tf.function
def client_control(
    # Tensor/Dataset arguments that will be supplied by TFF:
    gen_inputs_ds: tf.data.Dataset,
    real_data_ds: tf.data.Dataset,
    from_server: FromServer,
    # Python arguments bound to be bound at TFF computation construction time:
    generator: tf.keras.Model,
    discriminator: tf.keras.Model,
    disc_optimizer: tf.keras.optimizers.Optimizer,
    gen_optimizer: tf.keras.optimizers.Optimizer,
    zero_disc: tf.keras.Model,
    zero_gen: tf.keras.Model,
    tau: float) -> ClientOutput:
  """The computation to run on the client, training the discriminator.

  Args:
    gen_inputs_ds: A `tf.data.Dataset` of generator_inputs.
    real_data_ds: A `tf.data.Dataset` of data from the real distribution.
    from_server: A `FromServer` object, including the current model weights.
    generator:  The generator.
    discriminator: The discriminator.
    train_discriminator_fn: A function which takes the two networks, generator
      input, and real data and trains the discriminator.

  Returns:
    A `ClientOutput` object.
  """
  tf.nest.map_structure(lambda a, b: a.assign(b), generator.weights,
                        from_server.generator_weights)
  tf.nest.map_structure(lambda a, b: a.assign(b), discriminator.weights,
                        from_server.discriminator_weights)
  tf.nest.map_structure(lambda a, b: a.assign(b), zero_gen.weights,
                        from_server.generator_weights)
  tf.nest.map_structure(lambda a, b: a.assign(b), zero_disc.weights,
                        from_server.discriminator_weights)
  num_examples = tf.constant(0)
  meta_gen = from_server.meta_gen
  meta_disc = from_server.meta_disc
  gen_inputs_and_real_data = tf.data.Dataset.zip((gen_inputs_ds, real_data_ds))
  loss_fns = gan_losses.WassersteinGanLossFns()
  for gen_inputs, real_data in gen_inputs_and_real_data:
    # It's possible that real_data and gen_inputs have different batch sizes.
    # For calculating the discriminator loss, it's desirable to have equal-sized
    # contributions from both the real and fake data. Also, it's necessary if
    # using the Wasserstein gradient penalty (where a difference is taken b/w
    # the real and fake data). So here we reduce to the min batch size. This
    # also ensures num_examples properly reflects the amount of data trained on.
    min_batch_size = tf.minimum(tf.shape(real_data)[0], tf.shape(gen_inputs)[0])
    real_data = real_data[0:min_batch_size]
    gen_inputs = gen_inputs[0:min_batch_size]
    # reset the gen/discriminator values so there's no moving
    #tf.nest.map_structure(lambda a, b: a.assign(b), generator.weights,
                        #from_server.generator_weights)
    #tf.nest.map_structure(lambda a, b: a.assign(b), discriminator.weights,
                          #from_server.discriminator_weights)
    with tf.GradientTape() as tape_gen:
      gen_loss = loss_fns.generator_loss(generator, discriminator, gen_inputs)
      for i in range(len(generator.weights)):
        gen_loss += tau*tf.nn.l2_loss(generator.weights[i] - meta_gen[i])
    with tf.GradientTape() as tape_disc:
      disc_loss = loss_fns.discriminator_loss(generator, discriminator, gen_inputs, 
                                            real_data)     
      for i in range(len(discriminator.weights)):
        disc_loss += tau*tf.nn.l2_loss(discriminator.weights[i] - meta_disc[i])
    # get disc grads
    disc_grads = tape_disc.gradient(disc_loss, discriminator.weights)
    disc_grads_and_vars = zip(disc_grads, discriminator.weights)

    # get gen grads
    gen_grads = tape_gen.gradient(gen_loss, generator.weights)
    gen_grads_and_vars = zip(gen_grads, generator.weights)
    
    disc_grads_and_vars = tf.nest.map_structure(lambda x,v: (x,v), disc_grads, 
                                        zero_disc.weights)
    gen_grads_and_vars = tf.nest.map_structure(lambda x,v: (x,v), gen_grads,
                                        zero_gen.weights)
    #apply the gradients
    disc_optimizer.apply_gradients(disc_grads_and_vars)
    gen_optimizer.apply_gradients(gen_grads_and_vars)

    #find the deltas
    #disc_delta = tf.nest.map_structure(tf.subtract, discriminator.weights,
                                        #from_server.discriminator_weights)

    #gen_delta = tf.nest.map_structure(tf.subtract, generator.weights,
                                        #from_server.generator_weights)
    # add to buffers
    #zero_disc = tf.nest.map_structure(lambda a, b: a + b, zero_disc, disc_delta)
    #zero_gen = tf.nest.map_structure(lambda a, b: a + b, zero_gen, gen_delta)

    num_examples += min_batch_size
  num_examples_float = tf.cast(num_examples, tf.float32)
  disc_delta = tf.nest.map_structure(lambda a, b: (a-b)/num_examples_float, zero_disc.weights, 
                  from_server.discriminator_weights)
  gen_delta = tf.nest.map_structure(lambda a,b: (a-b)/num_examples_float, zero_gen.weights,
                  from_server.generator_weights)

  disc_delta, disc_has_non_finite_delta = (
      tensor_utils.zero_all_if_any_non_finite(disc_delta))
  gen_delta, gen_has_non_finite_delta = (
      tensor_utils.zero_all_if_any_non_finite(gen_delta))   
  update_weight = tf.cast(num_examples, tf.float32)
  # Zero out the weight if there are any non-finite values.
  # TODO(b/122071074): federated_mean might not do the right thing if
  # all clients have zero weight.
  update_weight_disc = tf.cond(
      tf.equal(disc_has_non_finite_delta, 0), lambda: update_weight,
      lambda: tf.constant(0.0))
  update_weight_gen = tf.cond(
      tf.equal(gen_has_non_finite_delta, 0), lambda: update_weight,
      lambda: tf.constant(0.0))   
  update_weight = tf.math.minimum(update_weight_disc, update_weight_gen) 
  return ClientOutput(
      discriminator_weights_delta=disc_delta,
      generator_weights_delta=gen_delta,
      update_weight=update_weight,
      counters={'num_discriminator_train_examples': num_examples})

def server_initial_state(generator, discriminator):
  """Returns the initial state of the server."""
  return ServerState(
      generator_weights=_weights(generator),
      discriminator_weights=_weights(discriminator),
<<<<<<< HEAD
      meta_gen=_weights(generator),
      meta_disc=_weights(discriminator),
      counters={
          'num_rounds': tf.constant(0),
          'num_generator_train_examples': tf.constant(0),
          'num_discriminator_train_examples': tf.constant(0)
      },
=======
      counters=collections.OrderedDict(
          num_discriminator_train_examples=tf.constant(0),
          num_generator_train_examples=tf.constant(0),
          num_rounds=tf.constant(0)),
>>>>>>> 3f79e713
      aggregation_state=())


@tf.function
def server_computation(
    # Tensor/Dataset arguments that will be supplied by TFF:
    server_state: ServerState,
    gen_delta: tf.keras.Model.weights,
    disc_delta: tf.keras.Model.weights,
    generator: tf.keras.Model,
    discriminator: tf.keras.Model,
    gen_optimizer: tf.keras.optimizers.Optimizer,
    disc_optimizer: tf.keras.optimizers.Optimizer) -> ServerState:
  """The computation to run on the server, training the generator.

  Args:
    server_state: The initial `ServerState` for the round.
    gen_inputs_ds: An infinite `tf.data.Dataset` of inputs to the `generator`.
    client_output: The (possibly aggregated) `ClientOutput`.
    generator:  The generator.
    discriminator: The discriminator.
    server_disc_update_optimizer: Optimizer used to `apply_gradients` based on
      the client_output delta.
    train_generator_fn: A function which takes the two networks and generator
      input and trains the generator.
    new_aggregation_state: The updated state of the (possibly DP) averaging
      aggregator.

  Returns:
    An updated `ServerState` object.
  """
  # A tf.function can't modify the structure of its input arguments,
  # so we make a semi-shallow copy:
  server_state = attr.evolve(
      server_state, counters=collections.OrderedDict(server_state.counters))

  tf.nest.map_structure(lambda a, b: a.assign(b), generator.weights,
                        server_state.generator_weights)
  tf.nest.map_structure(lambda a, b: a.assign(b), discriminator.weights,
                        server_state.discriminator_weights)
  tf.nest.assert_same_structure(disc_delta, discriminator.weights)
  grads_and_vars_disc = tf.nest.map_structure(lambda x, v: (-1.0 * x, v), disc_delta,
                                         discriminator.weights)
  grads_and_vars_gen = tf.nest.map_structure(lambda x, v: (-1.0 * x, v), gen_delta,
                                         generator.weights)
  disc_optimizer.apply_gradients(
      grads_and_vars_disc, name='server_update_disc')
  gen_optimizer.apply_gradients(
      grads_and_vars_gen, name='server_update_gen'
  )

  gen_examples_this_round = tf.constant(0)
  
  numrounds = server_state.counters['num_rounds']
  round_mod = tf.math.floormod(numrounds, 2, name=None)
  server_state.meta_gen = tf.cond(tf.math.equal(round_mod,0), lambda: generator.weights, 
          lambda: server_state.generator_weights)
  server_state.meta_disc = tf.cond(tf.math.equal(round_mod,0), lambda: discriminator.weights, 
          lambda: server_state.discriminator_weights)
  
  server_state.counters[
      'num_generator_train_examples'] += gen_examples_this_round
  server_state.counters['num_rounds'] += 1
  server_state.generator_weights = _weights(generator)
  server_state.discriminator_weights = _weights(discriminator)
  return server_state


def create_train_generator_fn(gan_loss_fns: gan_losses.AbstractGanLossFns,
                              gen_optimizer: tf.keras.optimizers.Optimizer):
  """Create a function that trains generator, binding loss and optimizer.

  Args:
    gan_loss_fns: Instance of gan_losses.AbstractGanLossFns interface,
      specifying the generator/discriminator training losses.
    gen_optimizer: Optimizer for training the generator.

  Returns:
    Function that executes one step of generator training.
  """
  # We check that the optimizer has not been used previously, which ensures
  # that when it is bound the train fn isn't holding onto a different copy of
  # the optimizer variables then the copy that is being exchanged b/w server and
  # clients.
  if gen_optimizer.variables():
    raise ValueError(
        'Expected gen_optimizer to not have been used previously, but '
        'variables were already initialized.')

  @tf.function
  def train_generator_fn(generator: tf.keras.Model,
                         discriminator: tf.keras.Model, generator_inputs):
    """Trains the generator on a single batch.

    Args:
      generator:  The generator.
      discriminator: The discriminator.
      generator_inputs: A batch of inputs (usually noise) for the generator.

    Returns:
      The number of examples trained on.
    """

    def gen_loss():
      """Does the forward pass and computes losses for the generator."""
      # N.B. The complete pass must be inside loss() for gradient tracing.
      return gan_loss_fns.generator_loss(generator, discriminator,
                                         generator_inputs)

    gen_optimizer.minimize(gen_loss, var_list=generator.trainable_variables)
    return tf.shape(generator_inputs)[0]

  return train_generator_fn


def create_train_discriminator_fn(
    gan_loss_fns: gan_losses.AbstractGanLossFns,
    disc_optimizer: tf.keras.optimizers.Optimizer):
  """Create a function that trains discriminator, binding loss and optimizer.

  Args:
    gan_loss_fns: Instance of gan_losses.AbstractGanLossFns interface,
      specifying the generator/discriminator training losses.
    disc_optimizer: Optimizer for training the discriminator.

  Returns:
    Function that executes one step of discriminator training.
  """
  # We assert that the optimizer has not been used previously, which ensures
  # that when it is bound the train fn isn't holding onto a different copy of
  # the optimizer variables then the copy that is being exchanged b/w server and
  # clients.
  if disc_optimizer.variables():
    raise ValueError(
        'Expected disc_optimizer to not have been used previously, but '
        'variables were already initialized.')

  @tf.function
  def train_discriminator_fn(generator: tf.keras.Model,
                             discriminator: tf.keras.Model, generator_inputs,
                             real_data):
    """Trains the discriminator on a single batch.

    Args:
      generator:  The generator.
      discriminator: The discriminator.
      generator_inputs: A batch of inputs (usually noise) for the generator.
      real_data: A batch of real data for the discriminator.

    Returns:
      The size of the batch.
    """

    def disc_loss():
      """Does the forward pass and computes losses for the discriminator."""
      # N.B. The complete pass must be inside loss() for gradient tracing.
      return gan_loss_fns.discriminator_loss(generator, discriminator,
                                             generator_inputs, real_data)

    disc_optimizer.minimize(
        disc_loss, var_list=discriminator.trainable_variables)
    return tf.shape(real_data)[0]

  return train_discriminator_fn<|MERGE_RESOLUTION|>--- conflicted
+++ resolved
@@ -326,20 +326,10 @@
   return ServerState(
       generator_weights=_weights(generator),
       discriminator_weights=_weights(discriminator),
-<<<<<<< HEAD
-      meta_gen=_weights(generator),
-      meta_disc=_weights(discriminator),
-      counters={
-          'num_rounds': tf.constant(0),
-          'num_generator_train_examples': tf.constant(0),
-          'num_discriminator_train_examples': tf.constant(0)
-      },
-=======
       counters=collections.OrderedDict(
           num_discriminator_train_examples=tf.constant(0),
           num_generator_train_examples=tf.constant(0),
           num_rounds=tf.constant(0)),
->>>>>>> 3f79e713
       aggregation_state=())
 
 
