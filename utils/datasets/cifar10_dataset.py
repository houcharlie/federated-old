--- conflicted
+++ resolved
@@ -34,14 +34,9 @@
 
 def load_cifar10_federated(
     dirichlet_parameter: float = 1,
-<<<<<<< HEAD
-    cache_dir: Optional[str] = None
-) -> Tuple[tff.simulation.ClientData, tff.simulation.ClientData]:
-=======
     num_clients: int = 10,
 ) -> Tuple[tff.simulation.datasets.ClientData,
            tff.simulation.datasets.ClientData]:
->>>>>>> 3f79e713
   """Construct a federated dataset from the centralized CIFAR-10.
 
   Sampling based on Dirichlet distribution over categories, following the paper
